--- conflicted
+++ resolved
@@ -4,27 +4,11 @@
   win: circleci/windows@5.0
 
 jobs:
-  unittests-macos:
-    macos:
-      xcode: 14.3.1
-    steps:
-      - checkout
-      - run:
-          name: Install dependencies
-          command: brew install cmake libomp pytorch
-      - run:
-          name: Compile and run unit tests
-          command: |
-            mkdir build
-            cd build
-            cmake .. -DIGANET_BUILD_UNITTESTS=ON -DTorch_DIR=/usr/local/Cellar/pytorch/2.0.1/share/cmake/Torch -DCMAKE_PREFIX_PATH=/usr/local/Cellar/protobuf@21/21.12/
-            make
-            make test
   unittests-windows:
     executor:
       name: win/default
     environment:
-      - LIBTORCH_URL: "https://download.pytorch.org/libtorch/cpu/libtorch-win-shared-with-deps-2.0.1%2Bcpu.zip"
+      - LIBTORCH_URL: "https://download.pytorch.org/libtorch/cpu/libtorch-win-shared-with-deps-2.7.1%2Bcpu.zip"
       - MSBUILD_DIR: 'C:\Program Files (x86)\Microsoft Visual Studio\2019\BuildTools\MSBuild\Current\Bin'
       - CMAKE_DIR: 'C:\Program Files\CMake\bin'
       - RELEASE_FLAGS: -DCMAKE_BUILD_TYPE=Release -DIGANET_BUILD_UNITTESTS=ON
@@ -34,7 +18,6 @@
           fingerprints:
             - "29:67:b0:6b:94:43:da:41:22:00:a2:df:4e:88:f3:dc"
       - checkout:
-<<<<<<< HEAD
           path: C:\Users\circleci\project\iganet
       - run:
           name: Install dependencies
@@ -54,12 +37,7 @@
             if (-not $?) { throw "Failed to configure IgaNet" }
             cmake --build ./build --config Release
             if (-not $?) { throw "Failed to build IgaNet" }
-  
-=======
-          path: C:\Users\circleci\project
 
-
->>>>>>> 216d7c87
 workflows:
   unittests:
     jobs:
